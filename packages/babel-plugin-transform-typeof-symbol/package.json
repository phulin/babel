{
  "name": "@babel/plugin-transform-typeof-symbol",
  "version": "7.10.1",
  "description": "This transformer wraps all typeof expressions with a method that replicates native behaviour. (ie. returning “symbol” for symbols)",
  "repository": {
    "type": "git",
    "url": "https://github.com/babel/babel.git",
    "directory": "packages/babel-plugin-transform-typeof-symbol"
  },
  "license": "MIT",
  "publishConfig": {
    "access": "public"
  },
  "main": "lib/index.js",
  "keywords": [
    "babel-plugin"
  ],
  "dependencies": {
    "@babel/helper-plugin-utils": "^7.10.1"
  },
  "peerDependencies": {
    "@babel/core": "^7.0.0-0"
  },
  "devDependencies": {
<<<<<<< HEAD
    "@babel/core": "^7.8.4",
    "@babel/helper-plugin-test-runner": "^7.8.3",
    "@babel/runtime": "^7.8.4",
    "@babel/runtime-corejs2": "^7.8.4",
    "@babel/runtime-corejs3": "^7.8.4"
=======
    "@babel/core": "^7.10.1",
    "@babel/helper-plugin-test-runner": "^7.10.1",
    "@babel/runtime": "^7.10.1",
    "@babel/runtime-corejs2": "^7.10.1",
    "@babel/runtime-corejs3": "^7.10.1",
    "resolve": "^1.15.0"
>>>>>>> fd3c7694
  }
}<|MERGE_RESOLUTION|>--- conflicted
+++ resolved
@@ -22,19 +22,10 @@
     "@babel/core": "^7.0.0-0"
   },
   "devDependencies": {
-<<<<<<< HEAD
-    "@babel/core": "^7.8.4",
-    "@babel/helper-plugin-test-runner": "^7.8.3",
-    "@babel/runtime": "^7.8.4",
-    "@babel/runtime-corejs2": "^7.8.4",
-    "@babel/runtime-corejs3": "^7.8.4"
-=======
     "@babel/core": "^7.10.1",
     "@babel/helper-plugin-test-runner": "^7.10.1",
     "@babel/runtime": "^7.10.1",
     "@babel/runtime-corejs2": "^7.10.1",
-    "@babel/runtime-corejs3": "^7.10.1",
-    "resolve": "^1.15.0"
->>>>>>> fd3c7694
+    "@babel/runtime-corejs3": "^7.10.1"
   }
 }