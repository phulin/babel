--- conflicted
+++ resolved
@@ -11,29 +11,6 @@
     "test": "make test"
   },
   "devDependencies": {
-<<<<<<< HEAD
-    "@babel/cli": "^7.10.1",
-    "@babel/core": "^7.10.2",
-    "@babel/eslint-config-internal": "link:./eslint/babel-eslint-config-internal",
-    "@babel/eslint-parser": "link:./eslint/babel-eslint-parser",
-    "@babel/eslint-plugin-development": "link:./eslint/babel-eslint-plugin-development",
-    "@babel/eslint-plugin-development-internal": "link:./eslint/babel-eslint-plugin-development-internal",
-    "@babel/plugin-proposal-class-properties": "^7.10.1",
-    "@babel/plugin-proposal-dynamic-import": "^7.10.1",
-    "@babel/plugin-proposal-export-namespace-from": "^7.10.1",
-    "@babel/plugin-proposal-object-rest-spread": "^7.10.1",
-    "@babel/plugin-transform-flow-strip-types": "^7.10.1",
-    "@babel/plugin-transform-for-of": "^7.10.1",
-    "@babel/plugin-transform-modules-commonjs": "^7.10.1",
-    "@babel/plugin-transform-runtime": "^7.10.1",
-    "@babel/preset-env": "^7.10.2",
-    "@babel/preset-flow": "^7.10.1",
-    "@babel/register": "^7.10.1",
-    "@babel/runtime": "^7.10.2",
-    "@rollup/plugin-json": "4.0.1",
-    "babel-eslint": "^11.0.0-beta.2",
-    "babel-jest": "^25.1.0",
-=======
     "@babel/cli": "^7.10.4",
     "@babel/core": "^7.11.0",
     "@babel/eslint-config-internal": "workspace:*",
@@ -55,8 +32,7 @@
     "@rollup/plugin-json": "^4.1.0",
     "@rollup/plugin-node-resolve": "^9.0.0",
     "@rollup/plugin-replace": "^2.3.3",
-    "babel-jest": "^24.9.0",
->>>>>>> 8d59ff65
+    "babel-jest": "^25.1.0",
     "babel-plugin-transform-charcodes": "^0.2.0",
     "chalk": "^2.4.2",
     "charcodes": "^0.2.0",
@@ -83,19 +59,9 @@
     "prettier": "^2.0.5",
     "pump": "^3.0.0",
     "rimraf": "^2.6.3",
-<<<<<<< HEAD
-    "rollup": "1.27.9",
-    "rollup-plugin-babel": "^4.4.0",
-    "rollup-plugin-commonjs": "^10.1.0",
-    "rollup-plugin-node-polyfills": "^0.2.1",
-    "rollup-plugin-node-resolve": "^5.0.0",
-    "rollup-plugin-replace": "^2.2.0",
-    "rollup-plugin-terser": "^5.3.0",
-=======
     "rollup": "^2.26.5",
     "rollup-plugin-node-polyfills": "^0.2.1",
     "rollup-plugin-terser": "^7.0.0",
->>>>>>> 8d59ff65
     "test262-stream": "^1.3.0",
     "through2": "^2.0.0",
     "typescript": "^3.6.3"
@@ -110,21 +76,12 @@
     "@lerna/npm-publish": "patch:@lerna/npm-publish@npm:3.18.5#.yarn-patches/@lerna/npm-publish.patch",
     "@lerna/package": "patch:@lerna/package@npm:3.16.0#.yarn-patches/@lerna/package.patch",
     "@lerna/package-graph": "patch:@lerna/package-graph@npm:3.18.5#.yarn-patches/@lerna/package-graph.patch",
-<<<<<<< HEAD
-    "@lerna/pack-directory": "patch:@lerna/pack-directory@npm:3.16.4#.yarn-patches/@lerna/pack-directory.patch"
-  },
-  "engines": {
-    "node": ">= 10.13.0",
-    "npm": ">= 3.x",
-    "yarn": ">=0.27.5 || >=1.0.0-20170811"
-=======
     "@lerna/pack-directory": "patch:@lerna/pack-directory@npm:3.16.4#.yarn-patches/@lerna/pack-directory.patch",
     "caniuse-lite": "npm:1.0.30001077"
   },
   "engines": {
     "node": ">= 6.9.0",
     "yarn": ">=1.4.0"
->>>>>>> 8d59ff65
   },
   "lint-staged": {
     "*.js": [
