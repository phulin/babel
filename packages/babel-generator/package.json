{
  "name": "@babel/generator",
  "version": "7.12.1",
  "description": "Turns an AST into code.",
  "author": "Sebastian McKenzie <sebmck@gmail.com>",
  "homepage": "https://babeljs.io/",
  "license": "MIT",
  "publishConfig": {
    "access": "public"
  },
  "repository": {
    "type": "git",
    "url": "https://github.com/babel/babel.git",
    "directory": "packages/babel-generator"
  },
  "main": "lib/index.js",
  "files": [
    "lib"
  ],
  "dependencies": {
<<<<<<< HEAD
    "@babel/types": "workspace:^7.11.5",
    "jsesc": "^3.0.1",
=======
    "@babel/types": "workspace:^7.12.1",
    "jsesc": "^2.5.1",
>>>>>>> f4edf62f
    "source-map": "^0.5.0"
  },
  "devDependencies": {
    "@babel/helper-fixtures": "workspace:*",
    "@babel/parser": "workspace:*"
  }
}<|MERGE_RESOLUTION|>--- conflicted
+++ resolved
@@ -18,13 +18,8 @@
     "lib"
   ],
   "dependencies": {
-<<<<<<< HEAD
-    "@babel/types": "workspace:^7.11.5",
+    "@babel/types": "workspace:^7.12.1",
     "jsesc": "^3.0.1",
-=======
-    "@babel/types": "workspace:^7.12.1",
-    "jsesc": "^2.5.1",
->>>>>>> f4edf62f
     "source-map": "^0.5.0"
   },
   "devDependencies": {
