{
  "name": "babel-template",
  "version": "6.23.0",
  "description": "Generate an AST from a string template.",
  "author": "Sebastian McKenzie <sebmck@gmail.com>",
  "homepage": "https://babeljs.io/",
  "license": "MIT",
  "repository": "https://github.com/babel/babel/tree/master/packages/babel-template",
  "main": "lib/index.js",
  "dependencies": {
    "babylon": "^6.11.0",
<<<<<<< HEAD
    "babel-traverse": "^6.22.0",
    "babel-types": "^6.22.0",
=======
    "babel-traverse": "^6.23.0",
    "babel-types": "^6.23.0",
    "babel-runtime": "^6.22.0",
>>>>>>> 11cf0e0b
    "lodash": "^4.2.0"
  }
}<|MERGE_RESOLUTION|>--- conflicted
+++ resolved
@@ -9,14 +9,8 @@
   "main": "lib/index.js",
   "dependencies": {
     "babylon": "^6.11.0",
-<<<<<<< HEAD
-    "babel-traverse": "^6.22.0",
-    "babel-types": "^6.22.0",
-=======
     "babel-traverse": "^6.23.0",
     "babel-types": "^6.23.0",
-    "babel-runtime": "^6.22.0",
->>>>>>> 11cf0e0b
     "lodash": "^4.2.0"
   }
 }