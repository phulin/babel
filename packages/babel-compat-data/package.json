{
  "name": "@babel/compat-data",
  "version": "7.10.4",
  "author": "The Babel Team (https://babeljs.io/team)",
  "license": "MIT",
  "description": "",
  "repository": {
    "type": "git",
    "url": "https://github.com/babel/babel.git",
    "directory": "packages/babel-compat-data"
  },
  "publishConfig": {
    "access": "public"
  },
  "exports": {
    "./plugins": "./data/plugins.json",
    "./native-modules": "./data/native-modules.json",
    "./corejs3-shipped-proposals": "./data/corejs3-shipped-proposals.json",
    "./overlapping-plugins": "./data/overlapping-plugins.json",
    "./plugin-bugfixes": "./data/plugin-bugfixes.json"
  },
  "scripts": {
    "build-data": "./scripts/download-compat-table.sh; node ./scripts/build-data.js; node ./scripts/build-modules-support.js; node ./scripts/build-bugfixes-targets.js"
  },
  "keywords": [
    "babel",
    "compat-table",
    "compat-data"
  ],
  "dependencies": {
    "browserslist": "^4.12.0",
    "invariant": "^2.2.4",
    "semver": "^5.5.0"
  },
  "devDependencies": {
<<<<<<< HEAD
    "@babel/helper-compilation-targets": "workspace:^7.10.1",
=======
    "@babel/helper-compilation-targets": "^7.10.4",
>>>>>>> ae1e40a6
    "caniuse-db": "1.0.30001035",
    "electron-to-chromium": "1.3.377",
    "lodash": "^4.17.15"
  }
}<|MERGE_RESOLUTION|>--- conflicted
+++ resolved
@@ -33,11 +33,7 @@
     "semver": "^5.5.0"
   },
   "devDependencies": {
-<<<<<<< HEAD
-    "@babel/helper-compilation-targets": "workspace:^7.10.1",
-=======
-    "@babel/helper-compilation-targets": "^7.10.4",
->>>>>>> ae1e40a6
+    "@babel/helper-compilation-targets": "workspace:^7.10.4",
     "caniuse-db": "1.0.30001035",
     "electron-to-chromium": "1.3.377",
     "lodash": "^4.17.15"
