--- conflicted
+++ resolved
@@ -14,11 +14,7 @@
     "opera": "12",
     "edge": "12",
     "firefox": "15",
-<<<<<<< HEAD
-    "safari": "5",
-=======
     "safari": "5.1",
->>>>>>> 90629953
     "node": "0.12",
     "ie": "10",
     "android": "4",
@@ -494,11 +490,7 @@
     "chrome": "45",
     "edge": "12",
     "firefox": "25",
-<<<<<<< HEAD
-    "safari": "8",
-=======
-    "safari": "7.1",
->>>>>>> 90629953
+    "safari": "7.1",
     "node": "4",
     "ios": "8",
     "opera": "32",
@@ -508,11 +500,7 @@
     "chrome": "45",
     "edge": "12",
     "firefox": "25",
-<<<<<<< HEAD
-    "safari": "8",
-=======
-    "safari": "7.1",
->>>>>>> 90629953
+    "safari": "7.1",
     "node": "4",
     "ios": "8",
     "opera": "32",
@@ -522,11 +510,7 @@
     "chrome": "45",
     "edge": "12",
     "firefox": "31",
-<<<<<<< HEAD
-    "safari": "8",
-=======
-    "safari": "7.1",
->>>>>>> 90629953
+    "safari": "7.1",
     "node": "4",
     "ios": "8",
     "opera": "32",
@@ -536,11 +520,7 @@
     "chrome": "38",
     "edge": "12",
     "firefox": "28",
-<<<<<<< HEAD
-    "safari": "8",
-=======
-    "safari": "7.1",
->>>>>>> 90629953
+    "safari": "7.1",
     "node": "0.12",
     "android": "5.1",
     "ios": "8",
@@ -626,11 +606,7 @@
     "chrome": "38",
     "edge": "12",
     "firefox": "25",
-<<<<<<< HEAD
-    "safari": "8",
-=======
-    "safari": "7.1",
->>>>>>> 90629953
+    "safari": "7.1",
     "node": "0.12",
     "android": "5.1",
     "ios": "8",
@@ -641,11 +617,7 @@
     "chrome": "38",
     "edge": "12",
     "firefox": "25",
-<<<<<<< HEAD
-    "safari": "8",
-=======
-    "safari": "7.1",
->>>>>>> 90629953
+    "safari": "7.1",
     "node": "0.12",
     "android": "5.1",
     "ios": "8",
@@ -656,11 +628,7 @@
     "chrome": "38",
     "edge": "12",
     "firefox": "25",
-<<<<<<< HEAD
-    "safari": "8",
-=======
-    "safari": "7.1",
->>>>>>> 90629953
+    "safari": "7.1",
     "node": "0.12",
     "android": "5.1",
     "ios": "8",
@@ -671,11 +639,7 @@
     "chrome": "38",
     "edge": "12",
     "firefox": "25",
-<<<<<<< HEAD
-    "safari": "8",
-=======
-    "safari": "7.1",
->>>>>>> 90629953
+    "safari": "7.1",
     "node": "0.12",
     "android": "5.1",
     "ios": "8",
@@ -697,11 +661,7 @@
     "chrome": "38",
     "edge": "12",
     "firefox": "25",
-<<<<<<< HEAD
-    "safari": "8",
-=======
-    "safari": "7.1",
->>>>>>> 90629953
+    "safari": "7.1",
     "node": "0.12",
     "android": "5.1",
     "ios": "8",
@@ -712,11 +672,7 @@
     "chrome": "38",
     "edge": "12",
     "firefox": "25",
-<<<<<<< HEAD
-    "safari": "8",
-=======
-    "safari": "7.1",
->>>>>>> 90629953
+    "safari": "7.1",
     "node": "0.12",
     "android": "5.1",
     "ios": "8",
@@ -727,11 +683,7 @@
     "chrome": "38",
     "edge": "12",
     "firefox": "26",
-<<<<<<< HEAD
-    "safari": "8",
-=======
-    "safari": "7.1",
->>>>>>> 90629953
+    "safari": "7.1",
     "node": "0.12",
     "android": "5.1",
     "ios": "8",
@@ -742,11 +694,7 @@
     "chrome": "38",
     "edge": "12",
     "firefox": "27",
-<<<<<<< HEAD
-    "safari": "8",
-=======
-    "safari": "7.1",
->>>>>>> 90629953
+    "safari": "7.1",
     "node": "0.12",
     "android": "5.1",
     "ios": "8",
@@ -768,11 +716,7 @@
     "chrome": "38",
     "edge": "12",
     "firefox": "25",
-<<<<<<< HEAD
-    "safari": "8",
-=======
-    "safari": "7.1",
->>>>>>> 90629953
+    "safari": "7.1",
     "node": "0.12",
     "android": "5.1",
     "ios": "8",
@@ -783,11 +727,7 @@
     "chrome": "38",
     "edge": "12",
     "firefox": "25",
-<<<<<<< HEAD
-    "safari": "8",
-=======
-    "safari": "7.1",
->>>>>>> 90629953
+    "safari": "7.1",
     "node": "0.12",
     "android": "5.1",
     "ios": "8",
@@ -798,11 +738,7 @@
     "chrome": "38",
     "edge": "12",
     "firefox": "25",
-<<<<<<< HEAD
-    "safari": "8",
-=======
-    "safari": "7.1",
->>>>>>> 90629953
+    "safari": "7.1",
     "node": "0.12",
     "android": "5.1",
     "ios": "8",
@@ -824,11 +760,7 @@
     "chrome": "38",
     "edge": "12",
     "firefox": "25",
-<<<<<<< HEAD
-    "safari": "8",
-=======
-    "safari": "7.1",
->>>>>>> 90629953
+    "safari": "7.1",
     "node": "0.12",
     "android": "5.1",
     "ios": "8",
@@ -839,11 +771,7 @@
     "chrome": "38",
     "edge": "12",
     "firefox": "25",
-<<<<<<< HEAD
-    "safari": "8",
-=======
-    "safari": "7.1",
->>>>>>> 90629953
+    "safari": "7.1",
     "node": "0.12",
     "android": "5.1",
     "ios": "8",
@@ -854,11 +782,7 @@
     "chrome": "38",
     "edge": "12",
     "firefox": "25",
-<<<<<<< HEAD
-    "safari": "8",
-=======
-    "safari": "7.1",
->>>>>>> 90629953
+    "safari": "7.1",
     "node": "0.12",
     "android": "5.1",
     "ios": "8",
@@ -911,12 +835,8 @@
     "firefox": "48",
     "safari": "10",
     "ios": "10",
-<<<<<<< HEAD
-    "opera": "44"
-=======
     "opera": "44",
     "electron": "1.7"
->>>>>>> 90629953
   },
   "es7.string.pad-end": {
     "chrome": "57",
@@ -924,11 +844,7 @@
     "firefox": "48",
     "safari": "10",
     "ios": "10",
-<<<<<<< HEAD
-    "opera": "44"
-=======
     "opera": "44",
     "electron": "1.7"
->>>>>>> 90629953
   }
 }