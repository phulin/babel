--- conflicted
+++ resolved
@@ -9,11 +9,7 @@
   ...Object.keys(pluginFeatures),
   ...Object.keys(moduleTransformations).map(m => moduleTransformations[m]),
   ...Object.keys(builtInsList),
-<<<<<<< HEAD
-  ...defaultInclude,
-=======
   ...defaultWebIncludes,
->>>>>>> ae3dfda1
 ];
 
 export const validateIncludesAndExcludes = (opts = [], type) => {
