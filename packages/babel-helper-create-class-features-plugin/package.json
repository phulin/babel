{
  "name": "@babel/helper-create-class-features-plugin",
  "version": "7.10.5",
  "author": "The Babel Team (https://babeljs.io/team)",
  "license": "MIT",
  "description": "Compile class public and private fields, private methods and decorators to ES6",
  "repository": {
    "type": "git",
    "url": "https://github.com/babel/babel.git",
    "directory": "packages/babel-helper-create-class-features-plugin"
  },
  "main": "lib/index.js",
  "publishConfig": {
    "access": "public"
  },
  "keywords": [
    "babel",
    "babel-plugin"
  ],
  "dependencies": {
    "@babel/helper-function-name": "workspace:^7.10.4",
<<<<<<< HEAD
    "@babel/helper-member-expression-to-functions": "workspace:^7.10.4",
=======
    "@babel/helper-member-expression-to-functions": "workspace:^7.10.5",
>>>>>>> 8d59ff65
    "@babel/helper-optimise-call-expression": "workspace:^7.10.4",
    "@babel/helper-plugin-utils": "workspace:^7.10.4",
    "@babel/helper-replace-supers": "workspace:^7.10.4",
    "@babel/helper-split-export-declaration": "workspace:^7.10.4"
  },
  "peerDependencies": {
    "@babel/core": "^7.0.0"
  },
  "devDependencies": {
<<<<<<< HEAD
    "@babel/core": "workspace:^7.10.4",
=======
    "@babel/core": "workspace:^7.10.5",
>>>>>>> 8d59ff65
    "@babel/helper-plugin-test-runner": "workspace:^7.10.4"
  }
}<|MERGE_RESOLUTION|>--- conflicted
+++ resolved
@@ -19,11 +19,7 @@
   ],
   "dependencies": {
     "@babel/helper-function-name": "workspace:^7.10.4",
-<<<<<<< HEAD
-    "@babel/helper-member-expression-to-functions": "workspace:^7.10.4",
-=======
     "@babel/helper-member-expression-to-functions": "workspace:^7.10.5",
->>>>>>> 8d59ff65
     "@babel/helper-optimise-call-expression": "workspace:^7.10.4",
     "@babel/helper-plugin-utils": "workspace:^7.10.4",
     "@babel/helper-replace-supers": "workspace:^7.10.4",
@@ -33,11 +29,7 @@
     "@babel/core": "^7.0.0"
   },
   "devDependencies": {
-<<<<<<< HEAD
-    "@babel/core": "workspace:^7.10.4",
-=======
     "@babel/core": "workspace:^7.10.5",
->>>>>>> 8d59ff65
     "@babel/helper-plugin-test-runner": "workspace:^7.10.4"
   }
 }