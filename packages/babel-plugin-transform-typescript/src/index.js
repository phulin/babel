import { declare } from "@babel/helper-plugin-utils";
import syntaxTypeScript from "@babel/plugin-syntax-typescript";
import { types as t, template } from "@babel/core";
import { injectInitialization } from "@babel/helper-create-class-features-plugin";

import transpileEnum from "./enum";
import transpileNamespace from "./namespace";

function isInType(path) {
  switch (path.parent.type) {
    case "TSTypeReference":
    case "TSQualifiedName":
    case "TSExpressionWithTypeArguments":
    case "TSTypeQuery":
      return true;
    case "ExportSpecifier":
      return path.parentPath.parent.exportKind === "type";
    default:
      return false;
  }
}

const PARSED_PARAMS = new WeakSet();
const GLOBAL_TYPES = new WeakMap();

function isGlobalType(path, name) {
  const program = path.find(path => path.isProgram()).node;
  if (path.scope.hasOwnBinding(name)) return false;
  if (GLOBAL_TYPES.get(program).has(name)) return true;

  console.warn(
    `The exported identifier "${name}" is not declared in Babel's scope tracker\n` +
      `as a JavaScript value binding, and "@babel/plugin-transform-typescript"\n` +
      `never encountered it as a TypeScript type declaration.\n` +
      `It will be treated as a JavaScript value.\n\n` +
      `This problem is likely caused by another plugin injecting\n` +
      `"${name}" without registering it in the scope tracker. If you are the author\n` +
      ` of that plugin, please use "scope.registerDeclaration(declarationPath)".`,
  );

  return false;
}

function registerGlobalType(programScope, name) {
  GLOBAL_TYPES.get(programScope.path.node).add(name);
}

export default declare(
  (
    api,
    {
      jsxPragma = "React.createElement",
      jsxPragmaFrag = "React.Fragment",
      allowNamespaces = false,
      onlyRemoveTypeImports = false,
    },
  ) => {
    api.assertVersion(7);

    const JSX_PRAGMA_REGEX = /\*?\s*@jsx((?:Frag)?)\s+([^\s]+)/;

    const classMemberVisitors = {
      field(path) {
        const { node } = path;

<<<<<<< HEAD
        if (node.definite || node.declare) {
=======
        if (!allowDeclareFields && node.declare) {
          throw path.buildCodeFrameError(
            `The 'declare' modifier is only allowed when the 'allowDeclareFields' option of ` +
              `@babel/plugin-transform-typescript or @babel/preset-typescript is enabled.`,
          );
        }
        if (node.declare) {
>>>>>>> f4edf62f
          if (node.value) {
            throw path.buildCodeFrameError(
              `Fields with the 'declare' modifier cannot be initialized here, but only in the constructor`,
            );
          }
          if (!node.decorators) {
            path.remove();
          }
<<<<<<< HEAD
=======
        } else if (node.definite) {
          if (node.value) {
            throw path.buildCodeFrameError(
              `Definitely assigned fields cannot be initialized here, but only in the constructor`,
            );
          }
          // keep the definitely assigned fields only when `allowDeclareFields` (equivalent of
          // Typescript's `useDefineForClassFields`) is true
          if (!allowDeclareFields && !node.decorators) {
            path.remove();
          }
        } else if (
          !allowDeclareFields &&
          !node.value &&
          !node.decorators &&
          !t.isClassPrivateProperty(node)
        ) {
          path.remove();
>>>>>>> f4edf62f
        }

        if (node.accessibility) node.accessibility = null;
        if (node.abstract) node.abstract = null;
        if (node.readonly) node.readonly = null;
        if (node.optional) node.optional = null;
        if (node.typeAnnotation) node.typeAnnotation = null;
        if (node.definite) node.definite = null;
        if (node.declare) node.declare = null;
      },
      method({ node }) {
        if (node.accessibility) node.accessibility = null;
        if (node.abstract) node.abstract = null;
        if (node.optional) node.optional = null;

        // Rest handled by Function visitor
      },
      constructor(path, classPath) {
        if (path.node.accessibility) path.node.accessibility = null;
        // Collects parameter properties so that we can add an assignment
        // for each of them in the constructor body
        //
        // We use a WeakSet to ensure an assignment for a parameter
        // property is only added once. This is necessary for cases like
        // using `transform-classes`, which causes this visitor to run
        // twice.
        const parameterProperties = [];
        for (const param of path.node.params) {
          if (
            param.type === "TSParameterProperty" &&
            !PARSED_PARAMS.has(param.parameter)
          ) {
            PARSED_PARAMS.add(param.parameter);
            parameterProperties.push(param.parameter);
          }
        }

        if (parameterProperties.length) {
          const assigns = parameterProperties.map(p => {
            let id;
            if (t.isIdentifier(p)) {
              id = p;
            } else if (t.isAssignmentPattern(p) && t.isIdentifier(p.left)) {
              id = p.left;
            } else {
              throw path.buildCodeFrameError(
                "Parameter properties can not be destructuring patterns.",
              );
            }

            return template.statement.ast`
              this.${t.cloneNode(id)} = ${t.cloneNode(id)}`;
          });

          injectInitialization(classPath, path, assigns);
        }
      },
    };

    return {
      name: "transform-typescript",
      inherits: syntaxTypeScript,

      visitor: {
        //"Pattern" alias doesn't include Identifier or RestElement.
        Pattern: visitPattern,
        Identifier: visitPattern,
        RestElement: visitPattern,

        Program(path, state) {
          const { file } = state;
          let fileJsxPragma = null;
          let fileJsxPragmaFrag = null;

          if (!GLOBAL_TYPES.has(path.node)) {
            GLOBAL_TYPES.set(path.node, new Set());
          }

          if (file.ast.comments) {
            for (const comment of (file.ast.comments: Array<Object>)) {
              const jsxMatches = JSX_PRAGMA_REGEX.exec(comment.value);
              if (jsxMatches) {
                if (jsxMatches[1]) {
                  // isFragment
                  fileJsxPragmaFrag = jsxMatches[2];
                } else {
                  fileJsxPragma = jsxMatches[2];
                }
              }
            }
          }

          let pragmaImportName = fileJsxPragma || jsxPragma;
          if (pragmaImportName) {
            [pragmaImportName] = pragmaImportName.split(".");
          }

          let pragmaFragImportName = fileJsxPragmaFrag || jsxPragmaFrag;
          if (pragmaFragImportName) {
            [pragmaFragImportName] = pragmaFragImportName.split(".");
          }

          // remove type imports
          for (let stmt of path.get("body")) {
            if (t.isImportDeclaration(stmt)) {
              if (stmt.node.importKind === "type") {
                stmt.remove();
                continue;
              }

              // If onlyRemoveTypeImports is `true`, only remove type-only imports
              // and exports introduced in TypeScript 3.8.
              if (!onlyRemoveTypeImports) {
                // Note: this will allow both `import { } from "m"` and `import "m";`.
                // In TypeScript, the former would be elided.
                if (stmt.node.specifiers.length === 0) {
                  continue;
                }

                let allElided = true;
                const importsToRemove: Path<Node>[] = [];

                for (const specifier of stmt.node.specifiers) {
                  const binding = stmt.scope.getBinding(specifier.local.name);

                  // The binding may not exist if the import node was explicitly
                  // injected by another plugin. Currently core does not do a good job
                  // of keeping scope bindings synchronized with the AST. For now we
                  // just bail if there is no binding, since chances are good that if
                  // the import statement was injected then it wasn't a typescript type
                  // import anyway.
                  if (
                    binding &&
                    isImportTypeOnly({
                      binding,
                      programPath: path,
                      pragmaImportName,
                      pragmaFragImportName,
                    })
                  ) {
                    importsToRemove.push(binding.path);
                  } else {
                    allElided = false;
                  }
                }

                if (allElided) {
                  stmt.remove();
                } else {
                  for (const importPath of importsToRemove) {
                    importPath.remove();
                  }
                }
              }

              continue;
            }

            if (stmt.isExportDeclaration()) {
              stmt = stmt.get("declaration");
            }

            if (stmt.isVariableDeclaration({ declare: true })) {
              for (const name of Object.keys(stmt.getBindingIdentifiers())) {
                registerGlobalType(path.scope, name);
              }
            } else if (
              stmt.isTSTypeAliasDeclaration() ||
              stmt.isTSDeclareFunction() ||
              stmt.isTSInterfaceDeclaration() ||
              stmt.isClassDeclaration({ declare: true }) ||
              stmt.isTSEnumDeclaration({ declare: true }) ||
              (stmt.isTSModuleDeclaration({ declare: true }) &&
                stmt.get("id").isIdentifier())
            ) {
              registerGlobalType(path.scope, stmt.node.id.name);
            }
          }
        },

        ExportNamedDeclaration(path) {
          if (path.node.exportKind === "type") {
            path.remove();
            return;
          }

          // remove export declaration if it's exporting only types
          // This logic is needed when exportKind is "value", because
          // currently the "type" keyword is optional.
          // TODO:
          // Also, currently @babel/parser sets exportKind to "value" for
          //   export interface A {}
          //   etc.
          if (
            !path.node.source &&
            path.node.specifiers.length > 0 &&
            path.node.specifiers.every(({ local }) =>
              isGlobalType(path, local.name),
            )
          ) {
            path.remove();
          }
        },

        ExportSpecifier(path) {
          // remove type exports
          if (!path.parent.source && isGlobalType(path, path.node.local.name)) {
            path.remove();
          }
        },

        ExportDefaultDeclaration(path) {
          // remove whole declaration if it's exporting a TS type
          if (
            t.isIdentifier(path.node.declaration) &&
            isGlobalType(path, path.node.declaration.name)
          ) {
            path.remove();
          }
        },

        TSDeclareFunction(path) {
          path.remove();
        },

        TSDeclareMethod(path) {
          path.remove();
        },

        VariableDeclaration(path) {
          if (path.node.declare) {
            path.remove();
          }
        },

        VariableDeclarator({ node }) {
          if (node.definite) node.definite = null;
        },

        TSIndexSignature(path) {
          path.remove();
        },

        ClassDeclaration(path) {
          const { node } = path;
          if (node.declare) {
            path.remove();
            return;
          }
        },

        Class(path) {
          const { node } = path;

          if (node.typeParameters) node.typeParameters = null;
          if (node.superTypeParameters) node.superTypeParameters = null;
          if (node.implements) node.implements = null;
          if (node.abstract) node.abstract = null;

          // Similar to the logic in `transform-flow-strip-types`, we need to
          // handle `TSParameterProperty` and `ClassProperty` here because the
          // class transform would transform the class, causing more specific
          // visitors to not run.
          path.get("body.body").forEach(child => {
            if (child.isClassMethod() || child.isClassPrivateMethod()) {
              if (child.node.kind === "constructor") {
                classMemberVisitors.constructor(child, path);
              } else {
                classMemberVisitors.method(child, path);
              }
            } else if (
              child.isClassProperty() ||
              child.isClassPrivateProperty()
            ) {
              classMemberVisitors.field(child, path);
            }
          });
        },

        Function({ node }) {
          if (node.typeParameters) node.typeParameters = null;
          if (node.returnType) node.returnType = null;

          const p0 = node.params[0];
          if (p0 && t.isIdentifier(p0) && p0.name === "this") {
            node.params.shift();
          }

          // We replace `TSParameterProperty` here so that transforms that
          // rely on a `Function` visitor to deal with arguments, like
          // `transform-parameters`, work properly.
          node.params = node.params.map(p => {
            return p.type === "TSParameterProperty" ? p.parameter : p;
          });
        },

        TSModuleDeclaration(path) {
          transpileNamespace(path, t, allowNamespaces);
        },

        TSInterfaceDeclaration(path) {
          path.remove();
        },

        TSTypeAliasDeclaration(path) {
          path.remove();
        },

        TSEnumDeclaration(path) {
          transpileEnum(path, t);
        },

        TSImportEqualsDeclaration(path) {
          throw path.buildCodeFrameError(
            "`import =` is not supported by @babel/plugin-transform-typescript\n" +
              "Please consider using " +
              "`import <moduleName> from '<moduleName>';` alongside " +
              "Typescript's --allowSyntheticDefaultImports option.",
          );
        },

        TSExportAssignment(path) {
          throw path.buildCodeFrameError(
            "`export =` is not supported by @babel/plugin-transform-typescript\n" +
              "Please consider using `export <value>;`.",
          );
        },

        TSTypeAssertion(path) {
          path.replaceWith(path.node.expression);
        },

        TSAsExpression(path) {
          let { node } = path;
          do {
            node = node.expression;
          } while (t.isTSAsExpression(node));
          path.replaceWith(node);
        },

        TSNonNullExpression(path) {
          path.replaceWith(path.node.expression);
        },

        CallExpression(path) {
          path.node.typeParameters = null;
        },

        OptionalCallExpression(path) {
          path.node.typeParameters = null;
        },

        NewExpression(path) {
          path.node.typeParameters = null;
        },

        JSXOpeningElement(path) {
          path.node.typeParameters = null;
        },

        TaggedTemplateExpression(path) {
          path.node.typeParameters = null;
        },
      },
    };

    function visitPattern({ node }) {
      if (node.typeAnnotation) node.typeAnnotation = null;
      if (t.isIdentifier(node) && node.optional) node.optional = null;
      // 'access' and 'readonly' are only for parameter properties, so constructor visitor will handle them.
    }

    function isImportTypeOnly({
      binding,
      programPath,
      pragmaImportName,
      pragmaFragImportName,
    }) {
      for (const path of binding.referencePaths) {
        if (!isInType(path)) {
          return false;
        }
      }

      if (
        binding.identifier.name !== pragmaImportName &&
        binding.identifier.name !== pragmaFragImportName
      ) {
        return true;
      }

      // "React" or the JSX pragma is referenced as a value if there are any JSX elements/fragments in the code.
      let sourceFileHasJsx = false;
      programPath.traverse({
        "JSXElement|JSXFragment"(path) {
          sourceFileHasJsx = true;
          path.stop();
        },
      });
      return !sourceFileHasJsx;
    }
  },
);<|MERGE_RESOLUTION|>--- conflicted
+++ resolved
@@ -63,17 +63,7 @@
       field(path) {
         const { node } = path;
 
-<<<<<<< HEAD
-        if (node.definite || node.declare) {
-=======
-        if (!allowDeclareFields && node.declare) {
-          throw path.buildCodeFrameError(
-            `The 'declare' modifier is only allowed when the 'allowDeclareFields' option of ` +
-              `@babel/plugin-transform-typescript or @babel/preset-typescript is enabled.`,
-          );
-        }
         if (node.declare) {
->>>>>>> f4edf62f
           if (node.value) {
             throw path.buildCodeFrameError(
               `Fields with the 'declare' modifier cannot be initialized here, but only in the constructor`,
@@ -82,27 +72,12 @@
           if (!node.decorators) {
             path.remove();
           }
-<<<<<<< HEAD
-=======
         } else if (node.definite) {
           if (node.value) {
             throw path.buildCodeFrameError(
               `Definitely assigned fields cannot be initialized here, but only in the constructor`,
             );
           }
-          // keep the definitely assigned fields only when `allowDeclareFields` (equivalent of
-          // Typescript's `useDefineForClassFields`) is true
-          if (!allowDeclareFields && !node.decorators) {
-            path.remove();
-          }
-        } else if (
-          !allowDeclareFields &&
-          !node.value &&
-          !node.decorators &&
-          !t.isClassPrivateProperty(node)
-        ) {
-          path.remove();
->>>>>>> f4edf62f
         }
 
         if (node.accessibility) node.accessibility = null;
