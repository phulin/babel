{
  "name": "@babel/helper-module-transforms",
  "version": "7.11.0",
  "description": "Babel helper functions for implementing ES6 module transformations",
  "author": "Logan Smyth <loganfsmyth@gmail.com>",
  "homepage": "https://babeljs.io/",
  "license": "MIT",
  "publishConfig": {
    "access": "public"
  },
  "repository": {
    "type": "git",
    "url": "https://github.com/babel/babel.git",
    "directory": "packages/babel-helper-module-transforms"
  },
  "main": "lib/index.js",
  "dependencies": {
    "@babel/helper-module-imports": "workspace:^7.10.4",
    "@babel/helper-replace-supers": "workspace:^7.10.4",
    "@babel/helper-simple-access": "workspace:^7.10.4",
<<<<<<< HEAD
    "@babel/helper-split-export-declaration": "workspace:^7.10.4",
    "@babel/template": "workspace:^7.10.4",
    "@babel/types": "workspace:^7.10.4",
    "lodash": "^4.17.13"
=======
    "@babel/helper-split-export-declaration": "workspace:^7.11.0",
    "@babel/template": "workspace:^7.10.4",
    "@babel/types": "workspace:^7.11.0",
    "lodash": "^4.17.19"
>>>>>>> 8d59ff65
  }
}<|MERGE_RESOLUTION|>--- conflicted
+++ resolved
@@ -18,16 +18,9 @@
     "@babel/helper-module-imports": "workspace:^7.10.4",
     "@babel/helper-replace-supers": "workspace:^7.10.4",
     "@babel/helper-simple-access": "workspace:^7.10.4",
-<<<<<<< HEAD
-    "@babel/helper-split-export-declaration": "workspace:^7.10.4",
-    "@babel/template": "workspace:^7.10.4",
-    "@babel/types": "workspace:^7.10.4",
-    "lodash": "^4.17.13"
-=======
     "@babel/helper-split-export-declaration": "workspace:^7.11.0",
     "@babel/template": "workspace:^7.10.4",
     "@babel/types": "workspace:^7.11.0",
     "lodash": "^4.17.19"
->>>>>>> 8d59ff65
   }
 }