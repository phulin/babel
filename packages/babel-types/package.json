{
  "name": "@babel/types",
  "version": "7.10.4",
  "description": "Babel Types is a Lodash-esque utility library for AST nodes",
  "author": "Sebastian McKenzie <sebmck@gmail.com>",
  "homepage": "https://babeljs.io/",
  "license": "MIT",
  "publishConfig": {
    "access": "public"
  },
  "repository": {
    "type": "git",
    "url": "https://github.com/babel/babel.git",
    "directory": "packages/babel-types"
  },
  "main": "lib/index.js",
  "types": "lib/index.d.ts",
  "dependencies": {
<<<<<<< HEAD
    "@babel/helper-validator-identifier": "workspace:^7.10.3",
=======
    "@babel/helper-validator-identifier": "^7.10.4",
>>>>>>> ae1e40a6
    "lodash": "^4.17.13",
    "to-fast-properties": "^2.0.0"
  },
  "devDependencies": {
<<<<<<< HEAD
    "@babel/generator": "workspace:^7.10.3",
    "@babel/parser": "workspace:^7.10.3"
=======
    "@babel/generator": "^7.10.4",
    "@babel/parser": "^7.10.4"
>>>>>>> ae1e40a6
  }
}<|MERGE_RESOLUTION|>--- conflicted
+++ resolved
@@ -16,21 +16,12 @@
   "main": "lib/index.js",
   "types": "lib/index.d.ts",
   "dependencies": {
-<<<<<<< HEAD
-    "@babel/helper-validator-identifier": "workspace:^7.10.3",
-=======
-    "@babel/helper-validator-identifier": "^7.10.4",
->>>>>>> ae1e40a6
+    "@babel/helper-validator-identifier": "workspace:^7.10.4",
     "lodash": "^4.17.13",
     "to-fast-properties": "^2.0.0"
   },
   "devDependencies": {
-<<<<<<< HEAD
-    "@babel/generator": "workspace:^7.10.3",
-    "@babel/parser": "workspace:^7.10.3"
-=======
-    "@babel/generator": "^7.10.4",
-    "@babel/parser": "^7.10.4"
->>>>>>> ae1e40a6
+    "@babel/generator": "workspace:^7.10.4",
+    "@babel/parser": "workspace:^7.10.4"
   }
 }