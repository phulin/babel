--- conflicted
+++ resolved
@@ -17,26 +17,15 @@
     "typescript"
   ],
   "dependencies": {
-<<<<<<< HEAD
-    "@babel/helper-create-class-features-plugin": "workspace:^7.10.3",
-    "@babel/helper-plugin-utils": "workspace:^7.10.3",
-    "@babel/plugin-syntax-typescript": "workspace:^7.10.1"
-=======
-    "@babel/helper-create-class-features-plugin": "^7.10.4",
-    "@babel/helper-plugin-utils": "^7.10.4",
-    "@babel/plugin-syntax-typescript": "^7.10.4"
->>>>>>> ae1e40a6
+    "@babel/helper-create-class-features-plugin": "workspace:^7.10.4",
+    "@babel/helper-plugin-utils": "workspace:^7.10.4",
+    "@babel/plugin-syntax-typescript": "workspace:^7.10.4"
   },
   "peerDependencies": {
     "@babel/core": "^7.0.0-0"
   },
   "devDependencies": {
-<<<<<<< HEAD
-    "@babel/core": "workspace:^7.10.3",
-    "@babel/helper-plugin-test-runner": "workspace:^7.10.3"
-=======
-    "@babel/core": "^7.10.4",
-    "@babel/helper-plugin-test-runner": "^7.10.4"
->>>>>>> ae1e40a6
+    "@babel/core": "workspace:^7.10.4",
+    "@babel/helper-plugin-test-runner": "workspace:^7.10.4"
   }
 }