--- conflicted
+++ resolved
@@ -5272,20 +5272,13 @@
       type: "ImportSpecifier",
       id: {
         type: "Identifier",
-        name: "default",
+        name: "$",
         loc: {
           start: {line: 1, column: 7},
           end: {line: 1, column: 8}
         }
       },
-      name: {
-        type: "Identifier",
-        name: "$",
-        loc: {
-          start: {line: 1, column: 7},
-          end: {line: 1, column: 8}
-        }
-      },
+      name: null,
       loc: {
         start: {line: 1, column: 7},
         end: {line: 1, column: 8}
@@ -5453,16 +5446,10 @@
             start: {line: 1, column: 7},
             end: {line: 1, column: 13}
           },
-          name: "default"
-        },
-        name: {
-          type: "Identifier",
-          loc: {
-            start: {line: 1, column: 7},
-            end: {line: 1, column: 13}
-          },
           name: "crypto"
-        }
+        },
+        name: null,
+        default: true
       },
       {
         type: "ImportSpecifier",
@@ -14386,12 +14373,10 @@
         type: "ImportSpecifier",
         id: {
           type: "Identifier",
-          name: "default"
-        },
-        name: {
-          type: "Identifier",
           name: "foo"
-        }
+        },
+        name: null,
+        default: true
       },
       {
         type: "ImportBatchSpecifier",
@@ -14639,9 +14624,6 @@
   ranges: true,
   locations: true,
   loose: false
-<<<<<<< HEAD
-});
-=======
 });
 
 // https://github.com/marijnh/acorn/issues/191
@@ -14898,5 +14880,4 @@
 testFail("if (1) let x = 10;", "Unexpected token (1:7)", {ecmaVersion: 6});
 testFail("for (;;) const x = 10;", "Unexpected token (1:9)", {ecmaVersion: 6});
 testFail("while (1) function foo(){}", "Unexpected token (1:10)", {ecmaVersion: 6});
-testFail("if (1) ; else class Cls {}", "Unexpected token (1:14)", {ecmaVersion: 6});
->>>>>>> de23a869
+testFail("if (1) ; else class Cls {}", "Unexpected token (1:14)", {ecmaVersion: 6});