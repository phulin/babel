# babel-plugin-transform-runtime

> Externalise references to helpers and built-ins, automatically polyfilling your code without polluting globals. (This plugin is recommended in a library/tool)

NOTE: Instance methods such as `"foobar".includes("foo")` will not work since that would require modification of existing built-ins (Use [`babel-polyfill`](http://babeljs.io/docs/usage/polyfill) for that).

## Why?

Babel uses very small helpers for common functions such as `_extend`. By default this will be added to every file that requires it. This duplication is sometimes unnecessary, especially when your application is spread out over multiple files.

This is where the `transform-runtime` plugin comes in: all of the helpers will reference the module `babel-runtime` to avoid duplication across your compiled output. The runtime will be compiled into your build.

Another purpose of this transformer is to create a sandboxed environment for your code. If you use [babel-polyfill](http://babeljs.io/docs/usage/polyfill/) and the built-ins it provides such as `Promise`, `Set` and `Map`, those will pollute the global scope. While this might be ok for an app or a command line tool, it becomes a problem if your code is a library which you intend to publish for others to use or if you can't exactly control the environment in which your code will run.

The transformer will alias these built-ins to `core-js` so you can use them seamlessly without having to require the polyfill.

See the [technical details](#technical-details) section for more information on how this works and the types of transformations that occur.

## Installation

**NOTE - Production vs. development dependencies**

In most cases, you should install `babel-plugin-transform-runtime` as a development dependency (with `--save-dev`).

```sh
npm install --save-dev babel-plugin-transform-runtime
```

and `babel-runtime` as a production dependency (with `--save`).

```sh
npm install --save babel-runtime
```

The transformation plugin is typically used only in development, but the runtime itself will be depended on by your deployed/published code. See the examples below for more details.

## Usage

### Via `.babelrc` (Recommended)

Add the following line to your `.babelrc` file:

Without options:

```json
{
  "plugins": ["transform-runtime"]
}
```

With options:

```json
{
  "plugins": [
    ["transform-runtime", {
      "helpers": false,
      "polyfill": false,
      "regenerator": true,
      "moduleName": "babel-runtime"
    }]
  ]
}
```

### Via CLI

```sh
babel --plugins transform-runtime script.js
```

### Via Node API

```javascript
require("babel-core").transform("code", {
  plugins: ["transform-runtime"]
});
```

## Options

### `helpers`

`boolean`, defaults to `true`.

Toggles whether or not inlined Babel helpers (`classCallCheck`, `extends`, etc.) are replaced with calls to `moduleName`.

For more information, see [Helper aliasing](#helper-aliasing).

### `polyfill`

`boolean`, defaults to `true`.

Toggles whether or not new built-ins (`Promise`, `Set`, `Map`, etc.) are transformed to use a non-global polluting polyfill.

For more information, see [`core-js` aliasing](#core-js-aliasing).

### `regenerator`

`boolean`, defaults to `true`.

Toggles whether or not generator functions are transformed to use a regenerator runtime that does not pollute the global scope.

For more information, see [Regenerator aliasing](#regenerator-aliasing).

### `moduleName`

`string`, defaults to `"babel-runtime"`.

Sets the name/path of the module used when importing helpers.

Example:

```json
{
  "moduleName": "flavortown/runtime"
}
```

```js
import extends from 'flavortown/runtime/helpers/extends';
```

<<<<<<< HEAD
### `useBuiltIns`

`boolean`, defaults to `false`.

When enabled, the transform will use helpers that do not use _any_ polyfills
from `core-js`.

For example, here is the `instance` helper with `useBuiltIns` disabled:

```js
exports.__esModule = true;

var _hasInstance = require("../core-js/symbol/has-instance");

var _hasInstance2 = _interopRequireDefault(_hasInstance);

var _symbol = require("../core-js/symbol");

var _symbol2 = _interopRequireDefault(_symbol);

exports.default = function (left, right) {
  if (right != null && typeof _symbol2.default !== "undefined" && right[_hasInstance2.default]) {
    return right[_hasInstance2.default](left);
  } else {
    return left instanceof right;
  }
};

function _interopRequireDefault(obj) { return obj && obj.__esModule ? obj : { default: obj }; }
```

And, with it enabled:

```js
exports.__esModule = true;

exports.default = function (left, right) {
  if (right != null && typeof Symbol !== "undefined" && right[Symbol.hasInstance]) {
    return right[Symbol.hasInstance](left);
  } else {
    return left instanceof right;
  }
};
```

### `useESModules`

`boolean`, defaults to `false`.

When enabled, the transform will use helpers that do not get run through
`transform-es2015-modules-commonjs`. This allows for smaller builds in module
systems like webpack, since it doesn't need to preserve commonjs semantics.

For example, here is the `classCallCheck` helper with `useESModules` disabled:

```js
exports.__esModule = true;

exports.default = function (instance, Constructor) {
  if (!(instance instanceof Constructor)) {
    throw new TypeError("Cannot call a class as a function");
  }
};
```

And, with it enabled:

```js
export default function (instance, Constructor) {
  if (!(instance instanceof Constructor)) {
    throw new TypeError("Cannot call a class as a function");
  }
}
```

=======
>>>>>>> cee4cde5
## Technical details

The `runtime` transformer plugin does three things:

* Automatically requires `babel-runtime/regenerator` when you use generators/async functions.
* Automatically requires `babel-runtime/core-js` and maps ES6 static methods and built-ins.
* Removes the inline Babel helpers and uses the module `babel-runtime/helpers` instead.

What does this actually mean though? Basically, you can use built-ins such as `Promise`, `Set`, `Symbol`, etc., as well use all the Babel features that require a polyfill seamlessly, without global pollution, making it extremely suitable for libraries.

Make sure you include `babel-runtime` as a dependency.

### Regenerator aliasing

Whenever you use a generator function or async function:

```javascript
function* foo() {

}
```

the following is generated:

```javascript
"use strict";

var _marked = [foo].map(regeneratorRuntime.mark);

function foo() {
  return regeneratorRuntime.wrap(function foo$(_context) {
    while (1) {
      switch (_context.prev = _context.next) {
        case 0:
        case "end":
          return _context.stop();
      }
    }
  }, _marked[0], this);
}
```

This isn't ideal since it relies on the regenerator runtime being included, which
pollutes the global scope.

With the `runtime` transformer, however, it is compiled to:

```javascript
"use strict";

var _regenerator = require("babel-runtime/regenerator");

var _regenerator2 = _interopRequireDefault(_regenerator);

function _interopRequireDefault(obj) { return obj && obj.__esModule ? obj : { default: obj }; }

var _marked = [foo].map(_regenerator2.default.mark);

function foo() {
  return _regenerator2.default.wrap(function foo$(_context) {
<<<<<<< HEAD
    while (1) switch (_context.prev = _context.next) {
      case 0:
      case "end":
        return _context.stop();
=======
    while (1) {
      switch (_context.prev = _context.next) {
        case 0:
        case "end":
          return _context.stop();
      }
>>>>>>> cee4cde5
    }
  }, _marked[0], this);
}
```

This means that you can use the regenerator runtime without polluting your current environment.

### `core-js` aliasing

Sometimes you may want to use new built-ins such as `Map`, `Set`, `Promise` etc. Your only way
to use these is usually to include a globally polluting polyfill.

What the `runtime` transformer does is transform the following:

```javascript
var sym = Symbol();

var promise = new Promise;

console.log(arr[Symbol.iterator]());
```

into the following:

```javascript
"use strict";

var _getIterator2 = require("babel-runtime/core-js/get-iterator");

var _getIterator3 = _interopRequireDefault(_getIterator2);

var _promise = require("babel-runtime/core-js/promise");

var _promise2 = _interopRequireDefault(_promise);

var _symbol = require("babel-runtime/core-js/symbol");

var _symbol2 = _interopRequireDefault(_symbol);

function _interopRequireDefault(obj) { return obj && obj.__esModule ? obj : { default: obj }; }

var sym = (0, _symbol2.default)();

var promise = new _promise2.default();

console.log((0, _getIterator3.default)(arr));
```

This means is that you can seamlessly use these native built-ins and static methods
without worrying about where they come from.

**NOTE:** Instance methods such as `"foobar".includes("foo")` will **not** work.

### Helper aliasing

Usually Babel will place helpers at the top of your file to do common tasks to avoid
duplicating the code around in the current file. Sometimes these helpers can get a
little bulky and add unnecessary duplication across files. The `runtime`
transformer replaces all the helper calls to a module.

That means that the following code:

```javascript
class Person {
}
```

usually turns into:

```javascript
"use strict";

function _classCallCheck(instance, Constructor) { if (!(instance instanceof Constructor)) { throw new TypeError("Cannot call a class as a function"); } }

var Person = function Person() {
  _classCallCheck(this, Person);
};
```

the `runtime` transformer however turns this into:

```javascript
"use strict";

var _classCallCheck2 = require("babel-runtime/helpers/classCallCheck");

var _classCallCheck3 = _interopRequireDefault(_classCallCheck2);

function _interopRequireDefault(obj) { return obj && obj.__esModule ? obj : { default: obj }; }

var Person = function Person() {
  (0, _classCallCheck3.default)(this, Person);
};
```<|MERGE_RESOLUTION|>--- conflicted
+++ resolved
@@ -121,7 +121,6 @@
 import extends from 'flavortown/runtime/helpers/extends';
 ```
 
-<<<<<<< HEAD
 ### `useBuiltIns`
 
 `boolean`, defaults to `false`.
@@ -197,8 +196,6 @@
 }
 ```
 
-=======
->>>>>>> cee4cde5
 ## Technical details
 
 The `runtime` transformer plugin does three things:
@@ -259,19 +256,12 @@
 
 function foo() {
   return _regenerator2.default.wrap(function foo$(_context) {
-<<<<<<< HEAD
-    while (1) switch (_context.prev = _context.next) {
-      case 0:
-      case "end":
-        return _context.stop();
-=======
     while (1) {
       switch (_context.prev = _context.next) {
         case 0:
         case "end":
           return _context.stop();
       }
->>>>>>> cee4cde5
     }
   }, _marked[0], this);
 }
