import { declare } from "@babel/helper-plugin-utils";
import transformTypeScript from "@babel/plugin-transform-typescript";
import syntaxJSX from "@babel/plugin-syntax-jsx";

export default declare(
  (
    api,
    {
      ignoreExtensions = false,
      allowNamespaces,
      jsxPragma,
<<<<<<< HEAD
=======
      jsxPragmaFrag = "React.Fragment",
      isTSX = false,
>>>>>>> f4edf62f
      onlyRemoveTypeImports,

      // Removed
      allExtensions,
      isTSX,
    },
  ) => {
    api.assertVersion(7);

<<<<<<< HEAD
    if (typeof allExtensions !== "undefined" || typeof isTSX !== "undefined") {
      throw new Error(
        "The .allExtensions and .isTSX options have been removed.\n" +
          "If you want to disable file extension-based JSX detection, " +
          "you can set the .ignoreExtensions option to true.\n" +
          "If you want to force JSX parsing, you can enable the " +
          "@babel/plugin-syntax-jsx plugin.",
      );
=======
    if (typeof jsxPragmaFrag !== "string") {
      throw new Error(".jsxPragmaFrag must be a string, or undefined");
    }

    if (typeof allExtensions !== "boolean") {
      throw new Error(".allExtensions must be a boolean, or undefined");
>>>>>>> f4edf62f
    }

    if (typeof ignoreExtensions !== "boolean") {
      throw new Error("The .ignoreExtensions option must be a boolean.");
    }

    const pluginOptions = {
      allowNamespaces,
      jsxPragma,
      jsxPragmaFrag,
      onlyRemoveTypeImports,
    };

    const tsPlugins = [[transformTypeScript, pluginOptions]];
    const tsxPlugins = [[transformTypeScript, pluginOptions], syntaxJSX];

    if (ignoreExtensions) {
      return { plugins: tsPlugins };
    }

    return {
      overrides: [
        {
          test: filename => filename == null || filename.endsWith(".ts"),
          plugins: tsPlugins,
        },
        {
          test: filename => filename?.endsWith(".tsx"),
          plugins: tsxPlugins,
        },
      ],
    };
  },
);<|MERGE_RESOLUTION|>--- conflicted
+++ resolved
@@ -9,11 +9,7 @@
       ignoreExtensions = false,
       allowNamespaces,
       jsxPragma,
-<<<<<<< HEAD
-=======
       jsxPragmaFrag = "React.Fragment",
-      isTSX = false,
->>>>>>> f4edf62f
       onlyRemoveTypeImports,
 
       // Removed
@@ -23,7 +19,6 @@
   ) => {
     api.assertVersion(7);
 
-<<<<<<< HEAD
     if (typeof allExtensions !== "undefined" || typeof isTSX !== "undefined") {
       throw new Error(
         "The .allExtensions and .isTSX options have been removed.\n" +
@@ -32,14 +27,10 @@
           "If you want to force JSX parsing, you can enable the " +
           "@babel/plugin-syntax-jsx plugin.",
       );
-=======
+    }
+
     if (typeof jsxPragmaFrag !== "string") {
       throw new Error(".jsxPragmaFrag must be a string, or undefined");
-    }
-
-    if (typeof allExtensions !== "boolean") {
-      throw new Error(".allExtensions must be a boolean, or undefined");
->>>>>>> f4edf62f
     }
 
     if (typeof ignoreExtensions !== "boolean") {
