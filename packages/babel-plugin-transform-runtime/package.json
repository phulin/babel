--- conflicted
+++ resolved
@@ -28,17 +28,6 @@
     "@babel/core": "^7.0.0-0"
   },
   "devDependencies": {
-<<<<<<< HEAD
-    "@babel/core": "workspace:^7.11.5",
-    "@babel/helper-plugin-test-runner": "workspace:^7.10.4",
-    "@babel/helpers": "workspace:^7.10.4",
-    "@babel/plugin-transform-typeof-symbol": "workspace:^7.10.4",
-    "@babel/preset-env": "workspace:^7.11.5",
-    "@babel/runtime": "workspace:^7.11.0",
-    "@babel/runtime-corejs3": "workspace:^7.11.0",
-    "@babel/template": "workspace:^7.10.4",
-    "@babel/types": "workspace:^7.11.5"
-=======
     "@babel/core": "workspace:*",
     "@babel/helper-plugin-test-runner": "workspace:*",
     "@babel/helpers": "workspace:*",
@@ -47,8 +36,6 @@
     "@babel/runtime": "workspace:*",
     "@babel/runtime-corejs3": "workspace:*",
     "@babel/template": "workspace:*",
-    "@babel/types": "workspace:*",
-    "make-dir": "^2.1.0"
->>>>>>> f4edf62f
+    "@babel/types": "workspace:*"
   }
 }