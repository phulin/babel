--- conflicted
+++ resolved
@@ -4,15 +4,8 @@
   "description": "Tests for babel/eslint-* packages",
   "license": "MIT",
   "private": true,
-<<<<<<< HEAD
-  "devDependencies": {
-    "@babel/eslint-parser": "workspace:*",
-    "@babel/eslint-plugin": "workspace:*",
-    "@babel/eslint-shared-fixtures": "workspace:*",
-=======
   "dependencies": {
     "@babel/eslint-parser": "workspace:^7.11.4",
->>>>>>> 8d59ff65
     "dedent": "^0.7.0",
     "eslint": "^7.5.0",
     "eslint-plugin-import": "^2.22.0"
