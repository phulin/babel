--- conflicted
+++ resolved
@@ -16,16 +16,9 @@
     "compiler"
   ],
   "dependencies": {
-<<<<<<< HEAD
-    "babel-core": "^6.22.1",
-    "babel-register": "^6.22.0",
-    "babel-polyfill": "^6.22.0",
-=======
     "babel-core": "^6.23.0",
     "babel-register": "^6.23.0",
     "babel-polyfill": "^6.23.0",
-    "babel-runtime": "^6.22.0",
->>>>>>> 11cf0e0b
     "commander": "^2.8.1",
     "convert-source-map": "^1.1.0",
     "fs-readdir-recursive": "^1.0.0",
