(function(exports) {
  var tests = [];

  exports.test = function(code, ast, options) {
    tests.push({code: code, ast: ast, options: options});
  };
  exports.testFail = function(code, message, options) {
    tests.push({code: code, error: message, options: options});
  };
  exports.testAssert = function(code, assert, options) {
    tests.push({code: code, assert: assert, options: options});
  };

  exports.runTests = function(config, callback) {
    var parse = config.parse;

    for (var i = 0; i < tests.length; ++i) {
      var test = tests[i];
      if (config.filter && !config.filter(test)) continue;
      var testOpts = test.options || {locations: true};
      var expected = {};
      if (expected.onComment = testOpts.onComment)
        testOpts.onComment = []
      if (expected.onToken = testOpts.onToken)
        testOpts.onToken = [];

      try {
        var ast = parse(test.code, testOpts);
      } catch(e) {
<<<<<<< HEAD
        if (!(e instanceof SyntaxError)) throw e;
=======
        if (!(e instanceof SyntaxError)) { console.log(e.stack); throw e; }
>>>>>>> 44c0231c
        if (test.error) {
          if (e.message == test.error) callback("ok", test.code);
          else callback("fail", test.code,
                        "Expected error message: " + test.error + "\nGot error message: " + e.message);
        } else {
          callback("error", test.code, e.stack || e.toString());
        }
        continue
      }

      if (test.error) {
        if (config.loose) callback("ok", test.code);
        else callback("fail", test.code, "Expected error message: " + test.error + "\nBut parsing succeeded.");
      } else if (test.assert) {
        var error = test.assert(ast);
        if (error) callback("fail", test.code, "\n  Assertion failed:\n " + error);
        else callback("ok", test.code);
      } else {
        var mis = misMatch(test.ast, ast);
        for (var name in expected) {
          if (mis) break;
          if (expected[name]) {
            mis = misMatch(expected[name], testOpts[name]);
            testOpts[name] = expected[name];
          }
        }
<<<<<<< HEAD
=======
        continue
      }

      if (test.error) {
        if (config.loose) callback("ok", test.code);
        else callback("fail", test.code, "Expected error message: " + test.error + "\nBut parsing succeeded.");
      } else if (test.assert) {
        var error = test.assert(ast);
        if (error) callback("fail", test.code, "\n  Assertion failed:\n " + error);
        else callback("ok", test.code);
      } else {
        var mis = misMatch(test.ast, ast);
        for (var name in expected) {
          if (mis) break;
          if (expected[name]) {
            mis = misMatch(expected[name], testOpts[name]);
            testOpts[name] = expected[name];
          }
        }
>>>>>>> 44c0231c
        if (mis) callback("fail", test.code, mis);
        else callback("ok", test.code);
      }
    }
  };

  function ppJSON(v) { return v instanceof RegExp ? v.toString() : JSON.stringify(v, null, 2); }
  function addPath(str, pt) {
    if (str.charAt(str.length-1) == ")")
      return str.slice(0, str.length-1) + "/" + pt + ")";
    return str + " (" + pt + ")";
  }

  var misMatch = exports.misMatch = function(exp, act) {
    if (!exp || !act || (typeof exp != "object") || (typeof act != "object")) {
      if (exp !== act && typeof exp != "function")
        return ppJSON(exp) + " !== " + ppJSON(act);
    } else if (exp instanceof RegExp || act instanceof RegExp) {
      var left = ppJSON(exp), right = ppJSON(act);
      if (left !== right) return left + " !== " + right;
    } else if (exp.splice) {
      if (!act.slice) return ppJSON(exp) + " != " + ppJSON(act);
      if (act.length != exp.length) return "array length mismatch " + exp.length + " != " + act.length;
      for (var i = 0; i < act.length; ++i) {
        var mis = misMatch(exp[i], act[i]);
        if (mis) return addPath(mis, i);
      }
    } else {
      for (var prop in exp) {
        var mis = misMatch(exp[prop], act[prop]);
        if (mis) return addPath(mis, prop);
      }
    }
  };

  function mangle(ast) {
    if (typeof ast != "object" || !ast) return;
    if (ast.slice) {
      for (var i = 0; i < ast.length; ++i) mangle(ast[i]);
    } else {
      var loc = ast.start && ast.end && {start: ast.start, end: ast.end};
      if (loc) { delete ast.start; delete ast.end; }
      for (var name in ast) if (ast.hasOwnProperty(name)) mangle(ast[name]);
      if (loc) ast.loc = loc;
    }
  }

  exports.printTests = function() {
    var out = "";
    for (var i = 0; i < tests.length; ++i) {
      if (tests[i].error) continue;
      mangle(tests[i].ast);
      out += "test(" + JSON.stringify(tests[i].code) + ", " + JSON.stringify(tests[i].ast, null, 2) + ");\n\n";
    }
    document.body.innerHTML = "";
    document.body.appendChild(document.createElement("pre")).appendChild(document.createTextNode(out));
  };
})(typeof exports == "undefined" ? window : exports);<|MERGE_RESOLUTION|>--- conflicted
+++ resolved
@@ -27,17 +27,13 @@
       try {
         var ast = parse(test.code, testOpts);
       } catch(e) {
-<<<<<<< HEAD
-        if (!(e instanceof SyntaxError)) throw e;
-=======
         if (!(e instanceof SyntaxError)) { console.log(e.stack); throw e; }
->>>>>>> 44c0231c
         if (test.error) {
           if (e.message == test.error) callback("ok", test.code);
           else callback("fail", test.code,
                         "Expected error message: " + test.error + "\nGot error message: " + e.message);
         } else {
-          callback("error", test.code, e.stack || e.toString());
+          callback("error", test.code, e.message || e.toString());
         }
         continue
       }
@@ -58,28 +54,6 @@
             testOpts[name] = expected[name];
           }
         }
-<<<<<<< HEAD
-=======
-        continue
-      }
-
-      if (test.error) {
-        if (config.loose) callback("ok", test.code);
-        else callback("fail", test.code, "Expected error message: " + test.error + "\nBut parsing succeeded.");
-      } else if (test.assert) {
-        var error = test.assert(ast);
-        if (error) callback("fail", test.code, "\n  Assertion failed:\n " + error);
-        else callback("ok", test.code);
-      } else {
-        var mis = misMatch(test.ast, ast);
-        for (var name in expected) {
-          if (mis) break;
-          if (expected[name]) {
-            mis = misMatch(expected[name], testOpts[name]);
-            testOpts[name] = expected[name];
-          }
-        }
->>>>>>> 44c0231c
         if (mis) callback("fail", test.code, mis);
         else callback("ok", test.code);
       }
