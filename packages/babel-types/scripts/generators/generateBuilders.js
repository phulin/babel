"use strict";
const definitions = require("../../lib/definitions");
const formatBuilderName = require("../utils/formatBuilderName");

module.exports = function generateBuilders() {
  let output = `// @flow
/*
 * This file is auto-generated! Do not modify it directly.
 * To re-generate run 'make build'
 */
import builder from "../builder";\n\n`;

  const reservedNames = new Set(["super", "import"]);
  Object.keys(definitions.BUILDER_KEYS).forEach(type => {
<<<<<<< HEAD
    output += `export function ${type}(...args: Array<any>): Object { return builder("${type}", ...args); }
export { ${type} as ${formatBuilderName(type)} };\n`;
=======
    const formatedBuilderName = formatBuilderName(type);
    const formatedBuilderNameLocal = reservedNames.has(formatedBuilderName)
      ? `_${formatedBuilderName}`
      : formatedBuilderName;
    output += `${
      formatedBuilderNameLocal === formatedBuilderName ? "export " : ""
    }function ${formatedBuilderNameLocal}(...args: Array<any>): Object { return builder("${type}", ...args); }\n`;
    // This is needed for backwards compatibility.
    // arrayExpression -> ArrayExpression
    output += `export { ${formatedBuilderNameLocal} as ${type} };\n`;
    if (formatedBuilderNameLocal !== formatedBuilderName) {
      output += `export { ${formatedBuilderNameLocal} as ${formatedBuilderName} };\n`;
    }

    // This is needed for backwards compatibility.
    // It should be removed in the next major version.
    // JSXIdentifier -> jSXIdentifier
    if (/^[A-Z]{2}/.test(type)) {
      output += `export { ${formatedBuilderNameLocal} as ${lowerFirst(
        type
      )} }\n`;
    }
>>>>>>> 8d59ff65
  });

  Object.keys(definitions.DEPRECATED_KEYS).forEach(type => {
    const newType = definitions.DEPRECATED_KEYS[type];
    output += `export function ${type}(...args: Array<any>): Object {
  console.trace("The node type ${type} has been renamed to ${newType}");
  return builder("${type}", ...args);
}
export { ${type} as ${formatBuilderName(type)} };\n`;
  });

  return output;
};<|MERGE_RESOLUTION|>--- conflicted
+++ resolved
@@ -10,35 +10,9 @@
  */
 import builder from "../builder";\n\n`;
 
-  const reservedNames = new Set(["super", "import"]);
   Object.keys(definitions.BUILDER_KEYS).forEach(type => {
-<<<<<<< HEAD
     output += `export function ${type}(...args: Array<any>): Object { return builder("${type}", ...args); }
 export { ${type} as ${formatBuilderName(type)} };\n`;
-=======
-    const formatedBuilderName = formatBuilderName(type);
-    const formatedBuilderNameLocal = reservedNames.has(formatedBuilderName)
-      ? `_${formatedBuilderName}`
-      : formatedBuilderName;
-    output += `${
-      formatedBuilderNameLocal === formatedBuilderName ? "export " : ""
-    }function ${formatedBuilderNameLocal}(...args: Array<any>): Object { return builder("${type}", ...args); }\n`;
-    // This is needed for backwards compatibility.
-    // arrayExpression -> ArrayExpression
-    output += `export { ${formatedBuilderNameLocal} as ${type} };\n`;
-    if (formatedBuilderNameLocal !== formatedBuilderName) {
-      output += `export { ${formatedBuilderNameLocal} as ${formatedBuilderName} };\n`;
-    }
-
-    // This is needed for backwards compatibility.
-    // It should be removed in the next major version.
-    // JSXIdentifier -> jSXIdentifier
-    if (/^[A-Z]{2}/.test(type)) {
-      output += `export { ${formatedBuilderNameLocal} as ${lowerFirst(
-        type
-      )} }\n`;
-    }
->>>>>>> 8d59ff65
   });
 
   Object.keys(definitions.DEPRECATED_KEYS).forEach(type => {
