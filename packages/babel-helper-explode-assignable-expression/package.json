{
  "name": "@babel/helper-explode-assignable-expression",
  "version": "7.11.4",
  "description": "Helper function to explode an assignable expression",
  "repository": {
    "type": "git",
    "url": "https://github.com/babel/babel.git",
    "directory": "packages/babel-helper-explode-assignable-expression"
  },
  "license": "MIT",
  "publishConfig": {
    "access": "public"
  },
  "main": "lib/index.js",
  "dependencies": {
<<<<<<< HEAD
    "@babel/traverse": "workspace:^7.10.4",
    "@babel/types": "workspace:^7.10.4"
=======
    "@babel/types": "workspace:^7.10.4"
  },
  "devDependencies": {
    "@babel/traverse": "workspace:^7.10.4"
>>>>>>> 8d59ff65
  }
}<|MERGE_RESOLUTION|>--- conflicted
+++ resolved
@@ -13,14 +13,9 @@
   },
   "main": "lib/index.js",
   "dependencies": {
-<<<<<<< HEAD
-    "@babel/traverse": "workspace:^7.10.4",
-    "@babel/types": "workspace:^7.10.4"
-=======
     "@babel/types": "workspace:^7.10.4"
   },
   "devDependencies": {
     "@babel/traverse": "workspace:^7.10.4"
->>>>>>> 8d59ff65
   }
 }