--- conflicted
+++ resolved
@@ -17,11 +17,7 @@
     "typescript"
   ],
   "dependencies": {
-<<<<<<< HEAD
-    "@babel/helper-create-class-features-plugin": "workspace:^7.10.4",
-=======
     "@babel/helper-create-class-features-plugin": "workspace:^7.10.5",
->>>>>>> 8d59ff65
     "@babel/helper-plugin-utils": "workspace:^7.10.4",
     "@babel/plugin-syntax-typescript": "workspace:^7.10.4"
   },
@@ -29,11 +25,7 @@
     "@babel/core": "^7.0.0-0"
   },
   "devDependencies": {
-<<<<<<< HEAD
-    "@babel/core": "workspace:^7.10.4",
-=======
     "@babel/core": "workspace:^7.11.0",
->>>>>>> 8d59ff65
     "@babel/helper-plugin-test-runner": "workspace:^7.10.4"
   }
 }