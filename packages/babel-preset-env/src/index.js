//@flow

import { SemVer } from "semver";
import { logPluginOrPolyfill } from "./debug";
import getOptionSpecificExcludesFor from "./get-option-specific-excludes";
import { removeUnnecessaryItems } from "./filter-items";
import moduleTransformations from "./module-transformations";
import normalizeOptions from "./normalize-options";
import { proposalPlugins, pluginSyntaxMap } from "../data/shipped-proposals";
import {
  plugins as pluginsList,
  pluginsBugfixes as pluginsBugfixesList,
} from "./plugins-compat-data";
import overlappingPlugins from "@babel/compat-data/overlapping-plugins";

import addCoreJS2UsagePlugin from "./polyfills/corejs2/usage-plugin";
import addCoreJS3UsagePlugin from "./polyfills/corejs3/usage-plugin";
import addRegeneratorUsagePlugin from "./polyfills/regenerator/usage-plugin";
import replaceCoreJS2EntryPlugin from "./polyfills/corejs2/entry-plugin";
import replaceCoreJS3EntryPlugin from "./polyfills/corejs3/entry-plugin";
import removeRegeneratorEntryPlugin from "./polyfills/regenerator/entry-plugin";

import getTargets, {
  prettifyTargets,
  filterItems,
  isRequired,
  type Targets,
  type InputTargets,
} from "@babel/helper-compilation-targets";
import availablePlugins from "./available-plugins";
import { filterStageFromList } from "./utils";
import { declare } from "@babel/helper-plugin-utils";

import typeof ModuleTransformationsType from "./module-transformations";
import type { BuiltInsOption, ModuleOption } from "./types";

// TODO: Remove in Babel 8
export function isPluginRequired(targets: Targets, support: Targets) {
  return isRequired("fake-name", targets, {
    compatData: { "fake-name": support },
  });
}

const pluginLists = {
  withProposals: {
    withoutBugfixes: pluginsList,
    withBugfixes: Object.assign({}, pluginsList, pluginsBugfixesList),
  },
  withoutProposals: {
    withoutBugfixes: filterStageFromList(pluginsList, proposalPlugins),
    withBugfixes: filterStageFromList(
      Object.assign({}, pluginsList, pluginsBugfixesList),
      proposalPlugins,
    ),
  },
};

function getPluginList(proposals: boolean, bugfixes: boolean) {
  if (proposals) {
    if (bugfixes) return pluginLists.withProposals.withBugfixes;
    else return pluginLists.withProposals.withoutBugfixes;
  } else {
    if (bugfixes) return pluginLists.withoutProposals.withBugfixes;
    else return pluginLists.withoutProposals.withoutBugfixes;
  }
}

const getPlugin = (pluginName: string) => {
  const plugin = availablePlugins[pluginName];

  if (!plugin) {
    throw new Error(
      `Could not find plugin "${pluginName}". Ensure there is an entry in ./available-plugins.js for it.`,
    );
  }

  return plugin;
};

export const transformIncludesAndExcludes = (opts: Array<string>): Object => {
  return opts.reduce(
    (result, opt) => {
      const target = opt.match(/^(es|es6|es7|esnext|web)\./)
        ? "builtIns"
        : "plugins";
      result[target].add(opt);
      return result;
    },
    {
      all: opts,
      plugins: new Set(),
      builtIns: new Set(),
    },
  );
};

export const getModulesPluginNames = ({
  modules,
  transformations,
  shouldTransformESM,
  shouldTransformDynamicImport,
  shouldParseTopLevelAwait,
}: {
  modules: ModuleOption,
  transformations: ModuleTransformationsType,
  shouldTransformESM: boolean,
  shouldTransformDynamicImport: boolean,
  shouldParseTopLevelAwait: boolean,
}) => {
  const modulesPluginNames = [];
  if (modules !== false && transformations[modules]) {
    if (shouldTransformESM) {
      modulesPluginNames.push(transformations[modules]);
    }

    if (
      shouldTransformDynamicImport &&
      shouldTransformESM &&
      modules !== "umd"
    ) {
      modulesPluginNames.push("proposal-dynamic-import");
    } else {
      if (shouldTransformDynamicImport) {
        console.warn(
          "Dynamic import can only be supported when transforming ES modules" +
            " to AMD, CommonJS or SystemJS. Only the parser plugin will be enabled.",
        );
      }
      modulesPluginNames.push("syntax-dynamic-import");
    }
  } else {
    modulesPluginNames.push("syntax-dynamic-import");
  }

  if (shouldParseTopLevelAwait) {
    modulesPluginNames.push("syntax-top-level-await");
  }

  return modulesPluginNames;
};

export const getPolyfillPlugins = ({
  useBuiltIns,
  corejs,
  polyfillTargets,
  include,
  exclude,
  proposals,
  shippedProposals,
  regenerator,
  debug,
}: {
  useBuiltIns: BuiltInsOption,
  corejs: typeof SemVer | null | false,
  polyfillTargets: Targets,
  include: Set<string>,
  exclude: Set<string>,
  proposals: boolean,
  shippedProposals: boolean,
  regenerator: boolean,
  debug: boolean,
}) => {
  const polyfillPlugins = [];
  if (useBuiltIns === "usage" || useBuiltIns === "entry") {
    const pluginOptions = {
      corejs,
      polyfillTargets,
      include,
      exclude,
      proposals,
      shippedProposals,
      regenerator,
      debug,
    };

    if (corejs) {
      if (useBuiltIns === "usage") {
        if (corejs.major === 2) {
          polyfillPlugins.push([addCoreJS2UsagePlugin, pluginOptions]);
        } else {
          polyfillPlugins.push([addCoreJS3UsagePlugin, pluginOptions]);
        }
        if (regenerator) {
          polyfillPlugins.push([addRegeneratorUsagePlugin, pluginOptions]);
        }
      } else {
        if (corejs.major === 2) {
          polyfillPlugins.push([replaceCoreJS2EntryPlugin, pluginOptions]);
        } else {
          polyfillPlugins.push([replaceCoreJS3EntryPlugin, pluginOptions]);
          if (!regenerator) {
            polyfillPlugins.push([removeRegeneratorEntryPlugin, pluginOptions]);
          }
        }
      }
    }
  }
  return polyfillPlugins;
};

function supportsStaticESM(caller) {
  return !!caller?.supportsStaticESM;
}

function supportsDynamicImport(caller) {
  return !!caller?.supportsDynamicImport;
}

function supportsTopLevelAwait(caller) {
  return !!caller?.supportsTopLevelAwait;
}

export default declare((api, opts) => {
  api.assertVersion(7);

  const {
    bugfixes,
    configPath,
    debug,
    exclude: optionsExclude,
    forceAllTransforms,
    ignoreBrowserslistConfig,
    include: optionsInclude,
    loose,
    modules,
    shippedProposals,
    spec,
    targets: optionsTargets,
    useBuiltIns,
    corejs: { version: corejs, proposals },
    browserslistEnv,
  } = normalizeOptions(opts);
<<<<<<< HEAD
=======
  // TODO: remove this in next major
  let hasUglifyTarget = false;

  if (optionsTargets?.uglify) {
    hasUglifyTarget = true;
    delete optionsTargets.uglify;

    console.log("");
    console.log("The uglify target has been deprecated. Set the top level");
    console.log("option `forceAllTransforms: true` instead.");
    console.log("");
  }
>>>>>>> fd3c7694

  if (optionsTargets?.esmodules && optionsTargets.browsers) {
    console.log("");
    console.log(
      "@babel/preset-env: esmodules and browsers targets have been specified together.",
    );
    console.log(
      // $FlowIgnore
      `\`browsers\` target, \`${optionsTargets.browsers}\` will be ignored.`,
    );
    console.log("");
  }

  const targets = getTargets(
    // $FlowIgnore optionsTargets doesn't have an "uglify" property anymore
    (optionsTargets: InputTargets),
    { ignoreBrowserslistConfig, configPath, browserslistEnv },
  );
  const include = transformIncludesAndExcludes(optionsInclude);
  const exclude = transformIncludesAndExcludes(optionsExclude);

  const transformTargets = forceAllTransforms ? {} : targets;

  const modulesPluginNames = getModulesPluginNames({
    modules,
    transformations: moduleTransformations,
    // TODO: Remove the 'api.caller' check eventually. Just here to prevent
    // unnecessary breakage in the short term for users on older betas/RCs.
    shouldTransformESM: modules !== "auto" || !api.caller?.(supportsStaticESM),
    shouldTransformDynamicImport:
      modules !== "auto" || !api.caller?.(supportsDynamicImport),
    shouldParseTopLevelAwait: !api.caller || api.caller(supportsTopLevelAwait),
  });

  const pluginNames = filterItems(
    getPluginList(shippedProposals, bugfixes),
    include.plugins,
    exclude.plugins,
    transformTargets,
    modulesPluginNames,
    getOptionSpecificExcludesFor({ loose }),
    pluginSyntaxMap,
  );
  removeUnnecessaryItems(pluginNames, overlappingPlugins);

  const polyfillPlugins = getPolyfillPlugins({
    useBuiltIns,
    corejs,
    polyfillTargets: targets,
    include: include.builtIns,
    exclude: exclude.builtIns,
    proposals,
    shippedProposals,
    regenerator: pluginNames.has("transform-regenerator"),
    debug,
  });

  const pluginUseBuiltIns = useBuiltIns !== false;
  const plugins = Array.from(pluginNames)
    .map(pluginName => {
      if (
        pluginName === "proposal-class-properties" ||
        pluginName === "proposal-private-methods" ||
        // This is not included in preset-env yet, but let's keep it here so we
        // don't forget about it in the future.
        pluginName === "proposal-private-property-in-object"
      ) {
        return [
          getPlugin(pluginName),
          {
            loose: loose
              ? "#__internal__@babel/preset-env__prefer-true-but-false-is-ok-if-it-prevents-an-error"
              : "#__internal__@babel/preset-env__prefer-false-but-true-is-ok-if-it-prevents-an-error",
          },
        ];
      }
      return [
        getPlugin(pluginName),
        { spec, loose, useBuiltIns: pluginUseBuiltIns },
      ];
    })
    .concat(polyfillPlugins);

  if (debug) {
    console.log("@babel/preset-env: `DEBUG` option");
    console.log("\nUsing targets:");
    console.log(JSON.stringify(prettifyTargets(targets), null, 2));
    console.log(`\nUsing modules transform: ${modules.toString()}`);
    console.log("\nUsing plugins:");
    pluginNames.forEach(pluginName => {
      logPluginOrPolyfill(pluginName, targets, pluginsList);
    });

    if (!useBuiltIns) {
      console.log(
        "\nUsing polyfills: No polyfills were added, since the `useBuiltIns` option was not set.",
      );
    } else {
      // NOTE: Polyfill plugins are outputting debug info internally
      console.log(`\nUsing polyfills with \`${useBuiltIns}\` option:`);
    }
  }

  return { plugins };
});<|MERGE_RESOLUTION|>--- conflicted
+++ resolved
@@ -230,21 +230,6 @@
     corejs: { version: corejs, proposals },
     browserslistEnv,
   } = normalizeOptions(opts);
-<<<<<<< HEAD
-=======
-  // TODO: remove this in next major
-  let hasUglifyTarget = false;
-
-  if (optionsTargets?.uglify) {
-    hasUglifyTarget = true;
-    delete optionsTargets.uglify;
-
-    console.log("");
-    console.log("The uglify target has been deprecated. Set the top level");
-    console.log("option `forceAllTransforms: true` instead.");
-    console.log("");
-  }
->>>>>>> fd3c7694
 
   if (optionsTargets?.esmodules && optionsTargets.browsers) {
     console.log("");
