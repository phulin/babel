const fs = require("fs");
const path = require("path");
const cwd = process.cwd();
const packageJSONPath = path.resolve(cwd, "./package.json");
const content = JSON.parse(fs.readFileSync(packageJSONPath));

let bumped = false;
function bumpBabelDependency(dependencies) {
  for (const dep of Object.keys(dependencies)) {
<<<<<<< HEAD
    if (dep.startsWith("@babel/") && !dependencies[dep].startsWith("link:")) {
=======
    if (dep.startsWith("@babel/") && !dependencies[dep].includes(":")) {
>>>>>>> 8d59ff65
      dependencies[dep] = "latest";
      bumped = true;
    }
  }
}

if ("peerDependencies" in content) {
  bumpBabelDependency(content.peerDependencies);
}
if ("devDependencies" in content) {
  bumpBabelDependency(content.devDependencies);
}
if ("dependencies" in content) {
  bumpBabelDependency(content.dependencies);
}

if (bumped) {
  fs.writeFileSync(packageJSONPath, JSON.stringify(content, undefined, 2));
}<|MERGE_RESOLUTION|>--- conflicted
+++ resolved
@@ -7,11 +7,7 @@
 let bumped = false;
 function bumpBabelDependency(dependencies) {
   for (const dep of Object.keys(dependencies)) {
-<<<<<<< HEAD
-    if (dep.startsWith("@babel/") && !dependencies[dep].startsWith("link:")) {
-=======
     if (dep.startsWith("@babel/") && !dependencies[dep].includes(":")) {
->>>>>>> 8d59ff65
       dependencies[dep] = "latest";
       bumped = true;
     }
