--- conflicted
+++ resolved
@@ -23,11 +23,12 @@
 
 const envs = require("compat-table/environments");
 
-const byTestSuite = (suite) => (browser) => {
-  return Array.isArray(browser.test_suites)
-    ? browser.test_suites.indexOf(suite) > -1
-    : true;
-};
+const byTestSuite = suite =>
+  browser => {
+    return Array.isArray(browser.test_suites)
+      ? browser.test_suites.indexOf(suite) > -1
+      : true;
+  };
 
 const es6 = require("compat-table/data-es6");
 es6.browsers = pickBy(envs, byTestSuite("es6"));
@@ -36,7 +37,7 @@
 es2016plus.browsers = pickBy(envs, byTestSuite("es2016plus"));
 
 const interpolateAllResults = (rawBrowsers, tests) => {
-  const interpolateResults = (res) => {
+  const interpolateResults = res => {
     let browser;
     let prevBrowser;
     let result;
@@ -49,13 +50,17 @@
       browser = rawBrowsers[bid];
       if (browser.equals && res[bid] === undefined) {
         result = res[browser.equals];
-        res[bid] = browser.ignore_flagged && result === "flagged" ? false : result;
-      // For each browser, check if the previous browser has the same
-      // browser full name (e.g. Firefox) or family name (e.g. Chakra) as this one.
+        res[bid] = browser.ignore_flagged && result === "flagged"
+          ? false
+          : result;
+        // For each browser, check if the previous browser has the same
+        // browser full name (e.g. Firefox) or family name (e.g. Chakra) as this one.
       } else if (
         prevBrowser &&
-        (prevBrowser.full.replace(/,.+$/, "") === browser.full.replace(/,.+$/, "") ||
-          (browser.family !== undefined && prevBrowser.family === browser.family))
+        (prevBrowser.full.replace(/,.+$/, "") ===
+          browser.full.replace(/,.+$/, "") ||
+          (browser.family !== undefined &&
+            prevBrowser.family === browser.family))
       ) {
         // For each test, check if the previous browser has a result
         // that this browser lacks.
@@ -123,57 +128,14 @@
   ios51: "ios5.1",
 };
 
-<<<<<<< HEAD
-const invertedEqualsEnv = Object.keys(envs).filter(b => envs[b].equals).reduce((
-  a,
-  b
-) => {
-  const checkEnv = envMap[envs[b].equals] || envs[b].equals;
-  environments.some(env => {
-    // go through all environment names to find the the current one
-    // and try to get the version as integer
-    const version = parseFloat(checkEnv.replace(env, ""));
-    if (!isNaN(version)) {
-      Object.keys(envs).forEach(equals => {
-        equals = envMap[equals] || equals;
-        // Go through all envs from compat-table and get int version
-        const equalsVersion = parseFloat(equals.replace(env, ""));
-        // If the current version is smaller than the version that was mentioned
-        // in `equals` we can add an entry, as older versions should include features
-        // that newer ones have
-        if (!isNaN(equalsVersion) && equalsVersion <= version) {
-          if (!a[equals]) a[equals] = [];
-          if (a[equals].indexOf(b) >= 0) return;
-          a[equals].push(b);
-        }
-      });
-      return true;
-    }
-  });
-
-  return a;
-}, {});
-
 const compatibilityTests = flattenDeep(
-  [es6Data, es6PlusData].map(data =>
+  [es6, es2016plus].map(data =>
     data.tests.map(test => {
       return test.subtests
         ? [test, renameTests(test.subtests, name => test.name + " / " + name)]
         : test;
     }))
 );
-=======
-const compatibilityTests = flattenDeep([
-  es6,
-  es2016plus,
-].map((data) =>
-  data.tests.map((test) => {
-    return test.subtests ?
-      [test, renameTests(test.subtests, (name) => test.name + " / " + name)] :
-      test;
-  })
-));
->>>>>>> 6babbd98
 
 const getLowestImplementedVersion = ({ features }, env) => {
   const tests = flatten(
@@ -202,7 +164,6 @@
       })
   );
 
-<<<<<<< HEAD
   const envTests = tests.map(({ res: test, name, isBuiltIn }, i) => {
     // Babel itself doesn't implement the feature correctly,
     // don't count against it
@@ -210,35 +171,6 @@
     if (!test.babel && isBuiltIn) {
       return "-1";
     }
-
-    // `equals` in compat-table
-    Object.keys(test).forEach(t => {
-      const invertedEnvs = invertedEqualsEnv[envMap[t] || t];
-      if (invertedEnvs) {
-        invertedEnvs.forEach(inv => {
-          test[inv] = test[t];
-        });
-      }
-=======
-  const envTests = tests
-    .map(({ res: test, name, isBuiltIn }, i) => {
-      // Babel itself doesn't implement the feature correctly,
-      // don't count against it
-      // only doing this for built-ins atm
-      if (!test.babel && isBuiltIn) {
-        return "-1";
-      }
-
-      return Object.keys(test)
-        .filter((t) => t.startsWith(env))
-        // Babel assumes strict mode
-        .filter((test) => tests[i].res[test] === true || tests[i].res[test] === "strict")
-        // normalize some keys
-        .map((test) => envMap[test] || test)
-        .filter((test) => !isNaN(parseFloat(test.replace(env, ""))))
-        .shift();
->>>>>>> 6babbd98
-    });
 
     return (
       Object.keys(test)
@@ -281,12 +213,8 @@
     }
 
     const plugin = {};
-<<<<<<< HEAD
+
     environments.forEach(env => {
-=======
-
-    environments.forEach((env) => {
->>>>>>> 6babbd98
       const version = getLowestImplementedVersion(options, env);
       if (version !== null) {
         plugin[env] = version;
